--- conflicted
+++ resolved
@@ -101,17 +101,6 @@
             android:layout_height="wrap_content"
             android:visibility="gone" />
 
-<<<<<<< HEAD
-        <ImageView
-            android:id="@+id/derp_logo"
-            android:layout_width="48dp"
-            android:layout_height="48dp"
-            android:layout_gravity="center"
-            android:layout_marginEnd="16dp"
-            android:layout_marginStart="@dimen/activity_horizontal_margin"
-            android:src="@drawable/ic_derp_small"/>
-=======
->>>>>>> 5abe4852
     </LinearLayout>
 
     <Space
@@ -206,8 +195,6 @@
             android:text="@string/text_info_section" />
     </LinearLayout>
 
-<<<<<<< HEAD
-=======
     <Space
         android:layout_width="match_parent"
         android:layout_height="10dp" />
@@ -277,5 +264,4 @@
             android:visibility="invisible"
             android:text="@string/button_reboot_short" />
     </LinearLayout>
->>>>>>> 5abe4852
 </LinearLayout>