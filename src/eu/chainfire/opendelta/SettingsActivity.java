--- conflicted
+++ resolved
@@ -43,17 +43,12 @@
     protected void onCreate(Bundle savedInstanceState) {
         super.onCreate(savedInstanceState);
 
-<<<<<<< HEAD
-        if (!Config.isABDevice())
-            flashingCategory.removePreference(mABPerfMode);
-=======
         ActionBar actionBar = getActionBar();
         if (actionBar != null) {
             // android.R.id.home will be triggered in onOptionsItemSelected()
             actionBar.setDisplayHomeAsUpEnabled(true);
         }
     }
->>>>>>> 5abe4852
 
     @Override
     protected void onPostCreate(Bundle savedInstanceState) {
