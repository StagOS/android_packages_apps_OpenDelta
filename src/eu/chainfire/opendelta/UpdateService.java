/*
 * Copyright (C) 2013-2014 Jorrit "Chainfire" Jongma
 * Copyright (C) 2013-2015 The OmniROM Project
 */
/*
 * This file is part of OpenDelta.
 *
 * OpenDelta is free software: you can redistribute it and/or modify
 * it under the terms of the GNU General Public License as published by
 * the Free Software Foundation, either version 3 of the License, or
 * (at your option) any later version.
 *
 * OpenDelta is distributed in the hope that it will be useful,
 * but WITHOUT ANY WARRANTY; without even the implied warranty of
 * MERCHANTABILITY or FITNESS FOR A PARTICULAR PURPOSE.  See the
 * GNU General Public License for more details.
 *
 * You should have received a copy of the GNU General Public License
 * along with OpenDelta. If not, see <http://www.gnu.org/licenses/>.
 */

package eu.chainfire.opendelta;

import java.io.ByteArrayOutputStream;
import java.io.File;
import java.io.FileInputStream;
import java.io.FileNotFoundException;
import java.io.FileOutputStream;
import java.io.FileReader;
import java.io.IOException;
import java.io.InputStream;
import java.io.OutputStream;
import java.io.UnsupportedEncodingException;
import java.lang.reflect.Method;
import java.math.BigInteger;
import java.net.UnknownHostException;
import java.net.URL;
import java.nio.charset.StandardCharsets;
import java.security.MessageDigest;
import java.security.NoSuchAlgorithmException;
import java.util.ArrayList;
import java.util.Arrays;
import java.util.Iterator;
import java.util.List;
import java.util.Locale;
import java.util.Date;
import java.util.zip.ZipFile;
import javax.net.ssl.HttpsURLConnection;

import org.json.JSONArray;
import org.json.JSONException;
import org.json.JSONObject;

import android.Manifest;
import android.annotation.SuppressLint;
import android.app.AlarmManager;
import android.app.Notification;
import android.app.NotificationChannel;
import android.app.NotificationManager;
import android.app.PendingIntent;
import android.app.Service;
import android.content.Context;
import android.content.Intent;
import android.content.SharedPreferences;
import android.content.SharedPreferences.OnSharedPreferenceChangeListener;
import android.content.pm.PackageManager;
import android.net.wifi.WifiManager;
import android.os.Environment;
import android.os.Handler;
import android.os.HandlerThread;
import android.os.IBinder;
import android.os.PowerManager;
import android.os.Process;
import android.os.StatFs;
import android.os.SystemClock;
import android.os.UpdateEngine;
import android.preference.PreferenceManager;
import android.text.TextUtils;

import eu.chainfire.opendelta.BatteryState.OnBatteryStateListener;
import eu.chainfire.opendelta.DeltaInfo.ProgressListener;
import eu.chainfire.opendelta.NetworkState.OnNetworkStateListener;
import eu.chainfire.opendelta.Scheduler.OnWantUpdateCheckListener;
import eu.chainfire.opendelta.ScreenState.OnScreenStateListener;

public class UpdateService extends Service implements OnNetworkStateListener,
OnBatteryStateListener, OnScreenStateListener,
OnWantUpdateCheckListener, OnSharedPreferenceChangeListener {
    private static final int HTTP_READ_TIMEOUT = 30000;
    private static final int HTTP_CONNECTION_TIMEOUT = 30000;

    public static void start(Context context) {
        start(context, null);
    }

    public static void startCheck(Context context) {
        start(context, ACTION_CHECK);
    }

    public static void startFlash(Context context) {
        start(context, ACTION_FLASH);
    }

    public static void startBuild(Context context) {
        start(context, ACTION_BUILD);
    }

    public static void startUpdate(Context context) {
        start(context, ACTION_UPDATE);
    }

    public static void startClearRunningInstall(Context context) {
        start(context, ACTION_CLEAR_INSTALL_RUNNING);
    }

    public static void startFlashFile(Context context, String flashFilename) {
        Intent i = new Intent(context, UpdateService.class);
        i.setAction(ACTION_FLASH_FILE);
        i.putExtra(EXTRA_FILENAME, flashFilename);
        context.startService(i);
    }

    private static void start(Context context, String action) {
        Intent i = new Intent(context, UpdateService.class);
        i.setAction(action);
        context.startService(i);
    }

    public static PendingIntent alarmPending(Context context, int id) {
        Intent intent = new Intent(context, UpdateService.class);
        intent.setAction(ACTION_ALARM);
        intent.putExtra(EXTRA_ALARM_ID, id);
        return PendingIntent.getService(context, id, intent, 0);
    }

    public static final String ACTION_SYSTEM_UPDATE_SETTINGS = "android.settings.SYSTEM_UPDATE_SETTINGS";
    public static final String PERMISSION_ACCESS_CACHE_FILESYSTEM = "android.permission.ACCESS_CACHE_FILESYSTEM";
    public static final String PERMISSION_REBOOT = "android.permission.REBOOT";

    public static final String BROADCAST_INTENT = "eu.chainfire.opendelta.intent.BROADCAST_STATE";
    public static final String EXTRA_STATE = "eu.chainfire.opendelta.extra.ACTION_STATE";
    public static final String EXTRA_LAST_CHECK = "eu.chainfire.opendelta.extra.LAST_CHECK";
    public static final String EXTRA_PROGRESS = "eu.chainfire.opendelta.extra.PROGRESS";
    public static final String EXTRA_CURRENT = "eu.chainfire.opendelta.extra.CURRENT";
    public static final String EXTRA_TOTAL = "eu.chainfire.opendelta.extra.TOTAL";
    public static final String EXTRA_FILENAME = "eu.chainfire.opendelta.extra.FILENAME";
    public static final String EXTRA_MS = "eu.chainfire.opendelta.extra.MS";

    public static final String STATE_ACTION_NONE = "action_none";
    public static final String STATE_ACTION_CHECKING = "action_checking";
    public static final String STATE_ACTION_CHECKING_MD5 = "action_checking_md5";
    public static final String STATE_ACTION_SEARCHING = "action_searching";
    public static final String STATE_ACTION_SEARCHING_MD5 = "action_searching_md5";
    public static final String STATE_ACTION_DOWNLOADING = "action_downloading";
    public static final String STATE_ACTION_APPLYING = "action_applying";
    public static final String STATE_ACTION_APPLYING_PATCH = "action_applying_patch";
    public static final String STATE_ACTION_APPLYING_MD5 = "action_applying_md5";
    public static final String STATE_ACTION_READY = "action_ready";
    public static final String STATE_ACTION_AB_FLASH = "action_ab_flash";
    public static final String STATE_ACTION_AB_FINISHED = "action_ab_finished";
    public static final String STATE_ERROR_DISK_SPACE = "error_disk_space";
    public static final String STATE_ERROR_UNKNOWN = "error_unknown";
    public static final String STATE_ERROR_UNOFFICIAL = "error_unofficial";
    public static final String STATE_ACTION_BUILD = "action_build";
    public static final String STATE_ERROR_DOWNLOAD = "error_download";
    public static final String STATE_ERROR_CONNECTION = "error_connection";
    public static final String STATE_ERROR_PERMISSIONS = "error_permissions";
    public static final String STATE_ERROR_FLASH = "error_flash";
    public static final String STATE_ERROR_AB_FLASH = "error_ab_flash";
    public static final String STATE_ERROR_FLASH_FILE = "error_flash_file";
    public static final String STATE_ACTION_FLASH_FILE_READY = "action_flash_file_ready";

    private static final String ACTION_CHECK = "eu.chainfire.opendelta.action.CHECK";
    private static final String ACTION_FLASH = "eu.chainfire.opendelta.action.FLASH";
    private static final String ACTION_ALARM = "eu.chainfire.opendelta.action.ALARM";
    private static final String EXTRA_ALARM_ID = "eu.chainfire.opendelta.extra.ALARM_ID";
    private static final String ACTION_NOTIFICATION_DELETED = "eu.chainfire.opendelta.action.NOTIFICATION_DELETED";
    private static final String ACTION_BUILD = "eu.chainfire.opendelta.action.BUILD";
    private static final String ACTION_UPDATE = "eu.chainfire.opendelta.action.UPDATE";
    private static final String ACTION_PROGRESS_NOTIFICATION_DISMISSED =
            "eu.chainfire.opendelta.action.ACTION_PROGRESS_NOTIFICATION_DISMISSED";
    static final String ACTION_CLEAR_INSTALL_RUNNING =
            "eu.chainfire.opendelta.action.ACTION_CLEAR_INSTALL_RUNNING";
    private static final String ACTION_FLASH_FILE = "eu.chainfire.opendelta.action.FLASH_FILE";

    private static final String NOTIFICATION_CHANNEL_ID = "eu.chainfire.opendelta.notification";
    private static final int NOTIFICATION_BUSY = 1;
    private static final int NOTIFICATION_UPDATE = 2;
    private static final int NOTIFICATION_ERROR = 3;

    public static final String PREF_READY_FILENAME_NAME = "ready_filename";
    public static final String PREF_READY_FILENAME_DEFAULT = null;

    private static final String PREF_LAST_CHECK_TIME_NAME = "last_check_time";
    private static final long PREF_LAST_CHECK_TIME_DEFAULT = 0L;

    private static final String PREF_LAST_SNOOZE_TIME_NAME = "last_snooze_time";
    private static final long PREF_LAST_SNOOZE_TIME_DEFAULT = 0L;
    // we only snooze until a new build
    private static final String PREF_SNOOZE_UPDATE_NAME = "last_snooze_update";

    public static final String PREF_CURRENT_FILENAME_NAME = "current_filename";
    public static final String PREF_FILE_FLASH = "file_flash";

    private static final long SNOOZE_MS = 24 * AlarmManager.INTERVAL_HOUR;

    public static final String PREF_AUTO_UPDATE_NETWORKS_NAME = "auto_update_networks";
    public static final int PREF_AUTO_UPDATE_NETWORKS_DEFAULT = NetworkState.ALLOW_WIFI
            | NetworkState.ALLOW_ETHERNET;

    public static final String PREF_LATEST_FULL_NAME = "latest_full_name";
    public static final String PREF_LATEST_DELTA_NAME = "latest_delta_name";
    public static final String PREF_STOP_DOWNLOAD = "stop_download";
    public static final String PREF_DOWNLOAD_SIZE = "download_size_long";
    public static final String PREF_DELTA_SIGNATURE = "delta_signature";
    public static final String PREF_INITIAL_FILE = "initial_file";

    public static final int PREF_AUTO_DOWNLOAD_DISABLED = 0;
    public static final int PREF_AUTO_DOWNLOAD_CHECK = 1;
    public static final int PREF_AUTO_DOWNLOAD_DELTA = 2;
    public static final int PREF_AUTO_DOWNLOAD_FULL = 3;

    public static final String PREF_AUTO_DOWNLOAD_CHECK_STRING = String.valueOf(PREF_AUTO_DOWNLOAD_CHECK);
    public static final String PREF_AUTO_DOWNLOAD_DISABLED_STRING = String.valueOf(PREF_AUTO_DOWNLOAD_DISABLED);

    private Config config;

    private HandlerThread handlerThread;
    private Handler handler;

    private String state = STATE_ACTION_NONE;

    private NetworkState networkState = null;
    private BatteryState batteryState = null;
    private ScreenState screenState = null;

    private Scheduler scheduler = null;

    private PowerManager.WakeLock wakeLock = null;
    private WifiManager.WifiLock wifiLock = null;

    private NotificationManager notificationManager = null;
    private boolean stopDownload;
    private boolean updateRunning;
    private int failedUpdateCount;
    private SharedPreferences prefs = null;
    private Notification.Builder mBuilder;
    private boolean isProgressNotificationDismissed = false;
    private long progressUpdateStart;

    // url override
    private boolean isUrlOverride = false;
    private String md5UrlOvr = null;

    /*
     * Using reflection voodoo instead calling the hidden class directly, to
     * dev/test outside of AOSP tree
     */
    private boolean setPermissions(String path, int mode, int uid, int gid) {
        try {
            Class<?> FileUtils = getClassLoader().loadClass(
                    "android.os.FileUtils");
            Method setPermissions = FileUtils.getDeclaredMethod(
                    "setPermissions", new Class[] { String.class, int.class,
                            int.class, int.class });
            return ((Integer) setPermissions.invoke(
                    null,
                    new Object[] { path, Integer.valueOf(mode),
                            Integer.valueOf(uid), Integer.valueOf(gid) }) == 0);
        } catch (Exception e) {
            // A lot of voodoo could go wrong here, return failure instead of
            // crash
            Logger.ex(e);
        }
        return false;
    }

    @Override
    public IBinder onBind(Intent intent) {
        return null;
    }

    @SuppressWarnings("deprecation")
    @Override
    public void onCreate() {
        super.onCreate();

        config = Config.getInstance(this);

        wakeLock = ((PowerManager) getSystemService(POWER_SERVICE))
                .newWakeLock(
                        config.getKeepScreenOn() ? PowerManager.SCREEN_DIM_WAKE_LOCK
                                | PowerManager.ACQUIRE_CAUSES_WAKEUP
                                : PowerManager.PARTIAL_WAKE_LOCK,
                        "OpenDelta WakeLock");
        wifiLock = ((WifiManager) getSystemService(WIFI_SERVICE))
                .createWifiLock(WifiManager.WIFI_MODE_FULL,
                        "OpenDelta WifiLock");

        handlerThread = new HandlerThread("OpenDelta Service Thread");
        handlerThread.start();
        handler = new Handler(handlerThread.getLooper());

        notificationManager = (NotificationManager) getSystemService(Context.NOTIFICATION_SERVICE);
        prefs = PreferenceManager.getDefaultSharedPreferences(this);
        createNotificationChannel();

        scheduler = new Scheduler(this, this);
        int autoDownload = getAutoDownloadValue();
        if (autoDownload != PREF_AUTO_DOWNLOAD_DISABLED) {
            scheduler.start();
        }
        networkState = new NetworkState();
        networkState.start(this, this, prefs.getInt(
                PREF_AUTO_UPDATE_NETWORKS_NAME,
                PREF_AUTO_UPDATE_NETWORKS_DEFAULT));

        batteryState = new BatteryState();
        batteryState.start(this, this,
                Integer.valueOf(prefs.getString(SettingsActivity.PREF_BATTERY_LEVEL, "50")).intValue(),
                prefs.getBoolean(SettingsActivity.PREF_CHARGE_ONLY, true));

        screenState = new ScreenState();
        screenState.start(this, this);

        prefs.registerOnSharedPreferenceChangeListener(this);
    }

    @Override
    public void onDestroy() {
        prefs.unregisterOnSharedPreferenceChangeListener(this);
        networkState.stop();
        batteryState.stop();
        screenState.stop();
        handlerThread.quitSafely();

        super.onDestroy();
    }

    @Override
    public int onStartCommand(Intent intent, int flags, int startId) {
        if (intent != null) {
            if (ACTION_CHECK.equals(intent.getAction())) {
                if (checkPermissions()) {
                    checkForUpdates(true, PREF_AUTO_DOWNLOAD_CHECK);
                }
            } else if (ACTION_FLASH.equals(intent.getAction())) {
                if (checkPermissions()) {
                    if(Config.isABDevice()) {
                        flashABUpdate();
                    } else {
                        flashUpdate();
                    }
                }
            } else if (ACTION_ALARM.equals(intent.getAction())) {
                scheduler.alarm(intent.getIntExtra(EXTRA_ALARM_ID, -1));
            } else if (ACTION_NOTIFICATION_DELETED.equals(intent.getAction())) {
                prefs.edit().putLong(PREF_LAST_SNOOZE_TIME_NAME,
                        System.currentTimeMillis()).commit();
                String lastBuild = prefs.getString(PREF_LATEST_FULL_NAME, PREF_READY_FILENAME_DEFAULT);
                if (lastBuild != PREF_READY_FILENAME_DEFAULT) {
                    // only snooze until no newer build is available
                    Logger.i("Snoozing notification for " + lastBuild);
                    prefs.edit().putString(PREF_SNOOZE_UPDATE_NAME, lastBuild).commit();
                }
            } else if (ACTION_PROGRESS_NOTIFICATION_DISMISSED.equals(intent.getAction())) {
                isProgressNotificationDismissed = true;
            } else if (ACTION_BUILD.equals(intent.getAction())) {
                if (checkPermissions()) {
                    checkForUpdates(true, PREF_AUTO_DOWNLOAD_FULL);
                }
            } else if (ACTION_UPDATE.equals(intent.getAction())) {
                autoState(true, PREF_AUTO_DOWNLOAD_CHECK, false);
            } else if (ACTION_CLEAR_INSTALL_RUNNING.equals(intent.getAction())) {
                ABUpdate.setInstallingUpdate(false, this);
            } else if (ACTION_FLASH_FILE.equals(intent.getAction())) {
                if (intent.hasExtra(EXTRA_FILENAME)) {
                    String flashFilename = intent.getStringExtra(EXTRA_FILENAME);
                    setFlashFilename(flashFilename);
                }
            } else {
                autoState(false, PREF_AUTO_DOWNLOAD_CHECK, false);
            }
        }

        return START_STICKY;
    }

    private synchronized void updateState(String state, Float progress,
            Long current, Long total, String filename, Long ms) {
        this.state = state;

        Intent i = new Intent(BROADCAST_INTENT);
        i.putExtra(EXTRA_STATE, state);
        if (progress != null)
            i.putExtra(EXTRA_PROGRESS, progress);
        if (current != null)
            i.putExtra(EXTRA_CURRENT, current);
        if (total != null)
            i.putExtra(EXTRA_TOTAL, total);
        if (filename != null)
            i.putExtra(EXTRA_FILENAME, filename);
        if (ms != null)
            i.putExtra(EXTRA_MS, ms);

        sendStickyBroadcast(i);
    }

    @Override
    public void onNetworkState(boolean state) {
        Logger.d("network state --> %d", state ? 1 : 0);
    }

    @Override
    public void onBatteryState(boolean state) {
        Logger.d("battery state --> %d", state ? 1 : 0);
    }

    @Override
    public void onScreenState(boolean state) {
        Logger.d("screen state --> %d", state ? 1 : 0);
        scheduler.onScreenState(state);
    }

    @Override
    public boolean onWantUpdateCheck() {
        if (isProgressState(state)) {
            Logger.i("Blocked scheduler requests while running in state " + state);
            return false;
        }
        Logger.i("Scheduler requests check for updates");
        int autoDownload = getAutoDownloadValue();
        if (autoDownload != PREF_AUTO_DOWNLOAD_DISABLED) {
            return checkForUpdates(false, autoDownload);
        }
        return false;
    }

    @Override
    public void onSharedPreferenceChanged(SharedPreferences sharedPreferences,
            String key) {
        Logger.d("onSharedPreferenceChanged " + key);

        if (PREF_AUTO_UPDATE_NETWORKS_NAME.equals(key)) {
            networkState.updateFlags(sharedPreferences.getInt(
                    PREF_AUTO_UPDATE_NETWORKS_NAME,
                    PREF_AUTO_UPDATE_NETWORKS_DEFAULT));
        }
        if (PREF_STOP_DOWNLOAD.equals(key)) {
            stopDownload = true;
        }
        if (SettingsActivity.PREF_AUTO_DOWNLOAD.equals(key)) {
            int autoDownload = getAutoDownloadValue();
            if (autoDownload == PREF_AUTO_DOWNLOAD_DISABLED) {
                scheduler.stop();
            } else {
                scheduler.start();
            }
        }
        if (batteryState != null) {
            batteryState.onSharedPreferenceChanged(sharedPreferences, key);
        }
        if (scheduler != null) {
        	scheduler.onSharedPreferenceChanged(sharedPreferences, key);
        }
    }

    private void autoState(boolean userInitiated, int checkOnly, boolean notify) {
        Logger.d("autoState state = " + this.state + " userInitiated = " + userInitiated + " checkOnly = " + checkOnly);

        if (isErrorState(this.state)) {
            return;
        }
        if (stopDownload) {
            // stop download is only possible in the download step
            // that means must have done a check step before
            // so just fall back to this instead to show none state
            // which is just confusing
            checkOnly = PREF_AUTO_DOWNLOAD_CHECK;
        }
        String filename = prefs.getString(PREF_READY_FILENAME_NAME,
                PREF_READY_FILENAME_DEFAULT);

        if (filename != PREF_READY_FILENAME_DEFAULT) {
            if (!(new File(filename)).exists()) {
                filename = null;
            }
        }

        boolean updateAvilable = updateAvailable();
        // if the file has been downloaded or creates anytime before
        // this will aways be more important
        if (checkOnly == PREF_AUTO_DOWNLOAD_CHECK && filename == null) {
            Logger.d("Checking step done");
            if (!updateAvilable) {
                Logger.d("System up to date");
                updateState(STATE_ACTION_NONE, null, null, null, null,
                        prefs.getLong(PREF_LAST_CHECK_TIME_NAME,
                                PREF_LAST_CHECK_TIME_DEFAULT));
            } else {
                Logger.d("Update available");
                updateState(STATE_ACTION_BUILD, null, null, null, null,
                        prefs.getLong(PREF_LAST_CHECK_TIME_NAME,
                                PREF_LAST_CHECK_TIME_DEFAULT));
                if (!userInitiated && notify) {
                    if (!isSnoozeNotification()) {
                        startNotification(checkOnly);
                    } else {
                        Logger.d("notification snoozed");
                    }
                }
            }
            return;
        }

        if (filename == null) {
            Logger.d("System up to date");
            updateState(STATE_ACTION_NONE, null, null, null, null,
                    prefs.getLong(PREF_LAST_CHECK_TIME_NAME,
                            PREF_LAST_CHECK_TIME_DEFAULT));
        } else {
            Logger.d("Update found: %s", filename);
            updateState(STATE_ACTION_READY, null, null, null, (new File(
                    filename)).getName(), prefs.getLong(
                            PREF_LAST_CHECK_TIME_NAME, PREF_LAST_CHECK_TIME_DEFAULT));

            if (!userInitiated && notify) {
                if (!isSnoozeNotification()) {
                    startNotification(checkOnly);
                } else {
                    Logger.d("notification snoozed");
                }
            }
        }
    }

    private PendingIntent getProgressNotificationIntent() {
        Intent notificationIntent = new Intent(this, UpdateService.class);
            notificationIntent.setAction(ACTION_PROGRESS_NOTIFICATION_DISMISSED);
            return PendingIntent.getService(this, 0, notificationIntent, 0);
    }

    private PendingIntent getNotificationIntent(boolean delete) {
        if (delete) {
            Intent notificationIntent = new Intent(this, UpdateService.class);
            notificationIntent.setAction(ACTION_NOTIFICATION_DELETED);
            return PendingIntent.getService(this, 0, notificationIntent, 0);
        } else {
            Intent notificationIntent = new Intent(this, MainActivity.class);
            notificationIntent.setAction(ACTION_SYSTEM_UPDATE_SETTINGS);
            return PendingIntent.getActivity(this, 0, notificationIntent, 0);
        }
    }

    private void startNotification(int checkOnly) {
        final String latestFull = prefs.getString(PREF_LATEST_FULL_NAME, PREF_READY_FILENAME_DEFAULT);
        if (latestFull == PREF_READY_FILENAME_DEFAULT) {
            return;
        }
        String flashFilename = prefs.getString(PREF_READY_FILENAME_NAME, PREF_READY_FILENAME_DEFAULT);
        final boolean readyToFlash = flashFilename != PREF_READY_FILENAME_DEFAULT;
        if (readyToFlash) {
            flashFilename = new File(flashFilename).getName();
            flashFilename.substring(0, flashFilename.lastIndexOf('.'));
        }

        String notifyFileName = readyToFlash ? flashFilename : latestFull.substring(0, latestFull.lastIndexOf('.'));

        notificationManager.notify(
                NOTIFICATION_UPDATE,
                (new Notification.Builder(this))
                .setChannel(NOTIFICATION_CHANNEL_ID)
                .setSmallIcon(R.drawable.stat_notify_update)
                .setContentTitle(readyToFlash ? getString(R.string.notify_title_flash) : getString(R.string.notify_title_download))
                .setShowWhen(true)
                .setContentIntent(getNotificationIntent(false))
                .setDeleteIntent(getNotificationIntent(true))
                .setContentText(notifyFileName).build());
    }

    private void startABRebootNotification() {
        String flashFilename = prefs.getString(PREF_READY_FILENAME_NAME, PREF_READY_FILENAME_DEFAULT);
        flashFilename = new File(flashFilename).getName();
        flashFilename.substring(0, flashFilename.lastIndexOf('.'));

        notificationManager.notify(
                NOTIFICATION_UPDATE,
                (new Notification.Builder(this))
                .setChannel(NOTIFICATION_CHANNEL_ID)
                .setSmallIcon(R.drawable.stat_notify_update)
                .setContentTitle(getString(R.string.state_action_ab_finished))
                .setShowWhen(true)
                .setContentIntent(getNotificationIntent(false))
                .setDeleteIntent(getNotificationIntent(true))
                .setContentText(flashFilename).build());
    }

    private void stopNotification() {
        notificationManager.cancel(NOTIFICATION_UPDATE);
    }

    private void startErrorNotification() {
        String errorStateString = null;
        try {
            errorStateString = getString(getResources().getIdentifier(
                    "state_" + state, "string", getPackageName()));
        } catch (Exception e) {
            // String for this state could not be found (displays empty string)
            Logger.ex(e);
        }
        if (errorStateString != null) {
            notificationManager.notify(
                    NOTIFICATION_ERROR,
                    (new Notification.Builder(this))
                    .setChannel(NOTIFICATION_CHANNEL_ID)
                    .setSmallIcon(R.drawable.stat_notify_error)
                    .setContentTitle(getString(R.string.notify_title_error))
                    .setContentText(errorStateString)
                    .setShowWhen(true)
                    .setContentIntent(getNotificationIntent(false)).build());
        }
    }

    private void stopErrorNotification() {
        notificationManager.cancel(NOTIFICATION_ERROR);
    }

    private HttpsURLConnection setupHttpsRequest(String urlStr){
        URL url;
        HttpsURLConnection urlConnection = null;
        try {
            url = new URL(urlStr);
            urlConnection = (HttpsURLConnection) url.openConnection();
            urlConnection.setConnectTimeout(HTTP_CONNECTION_TIMEOUT);
            urlConnection.setReadTimeout(HTTP_READ_TIMEOUT);
            urlConnection.setRequestMethod("GET");
            urlConnection.setDoInput(true);
            urlConnection.connect();
            int code = urlConnection.getResponseCode();
            if (code != HttpsURLConnection.HTTP_OK) {
                Logger.d("response: %d", code);
                return null;
            }
            return urlConnection;
        } catch (Exception e) {
            Logger.i("Failed to connect to server");
            return null;
        }
    }

    private byte[] downloadUrlMemory(String url) {
        Logger.d("download: %s", url);

        HttpsURLConnection urlConnection = null;
        try {
            urlConnection = setupHttpsRequest(url);
            if(urlConnection == null) {
                return null;
            }

            int len = urlConnection.getContentLength();
            if ((len >= 0) && (len < 1024 * 1024)) {
                InputStream is = urlConnection.getInputStream();
                int byteInt;
                ByteArrayOutputStream byteArray = new ByteArrayOutputStream();

                while((byteInt = is.read()) >= 0){
                    byteArray.write(byteInt);
                }

                return byteArray.toByteArray();
            }
            return null;
        } catch (Exception e) {
            // Download failed for any number of reasons, timeouts, connection
            // drops, etc. Just log it in debugging mode.
            Logger.ex(e);
            return null;
        } finally {
            if (urlConnection != null) {
                urlConnection.disconnect();
            }
        }
    }

    private String downloadUrlMemoryAsString(String url) {
        Logger.d("download: %s", url);

        HttpsURLConnection urlConnection = null;
        try {
            urlConnection = setupHttpsRequest(url);
            if(urlConnection == null){
                return null;
            }

            InputStream is = urlConnection.getInputStream();
            ByteArrayOutputStream byteArray = new ByteArrayOutputStream();
            int byteInt;

            while((byteInt = is.read()) >= 0){
                byteArray.write(byteInt);
            }

            byte[] bytes = byteArray.toByteArray();
            if(bytes == null){
                return null;
            }
            String responseBody = new String(bytes, StandardCharsets.UTF_8);

            return responseBody;
        } catch (Exception e) {
            // Download failed for any number of reasons, timeouts, connection
            // drops, etc. Just log it in debugging mode.
            Logger.ex(e);
            return null;
        } finally {
            if (urlConnection != null) {
                urlConnection.disconnect();
            }
        }
    }

    private boolean downloadUrlFile(String url, File f, String matchMD5,
            DeltaInfo.ProgressListener progressListener) {
        Logger.d("download: %s", url);

        HttpsURLConnection urlConnection = null;
        MessageDigest digest = null;
        if (matchMD5 != null) {
            try {
                digest = MessageDigest.getInstance("MD5");
            } catch (NoSuchAlgorithmException e) {
                // No MD5 algorithm support
                Logger.ex(e);
            }
        }

        if (f.exists())
            f.delete();

        try {
            urlConnection = setupHttpsRequest(url);
            if(urlConnection == null){
                return false;
            }
            long len = urlConnection.getContentLength();
            long recv = 0;
            if ((len > 0) && (len < 4L * 1024L * 1024L * 1024L)) {
                byte[] buffer = new byte[262144];

                InputStream is = urlConnection.getInputStream();
                FileOutputStream os = new FileOutputStream(f, false);
                try {
                    int r;
                    while ((r = is.read(buffer)) > 0) {
                        if (stopDownload) {
                            return false;
                        }
                        os.write(buffer, 0, r);
                        if (digest != null)
                            digest.update(buffer, 0, r);

                        recv += (long) r;
                        if (progressListener != null)
                            progressListener.onProgress(
                                    ((float) recv / (float) len) * 100f, recv,
                                    len);
                    }
                } finally {
                    os.close();
                }

                if (digest != null) {
                    String MD5 = new BigInteger(1, digest.digest())
                    .toString(16).toLowerCase(Locale.ENGLISH);
                    while (MD5.length() < 32)
                         MD5 = "0" + MD5;
                    boolean md5Check = MD5.equals(matchMD5);
                    Logger.d("MD5=" + MD5 + " matchMD5=" + matchMD5);
                    Logger.d("MD5.length=" + Integer.toString(MD5.length()) +
                            " matchMD5.length=" + Integer.toString(matchMD5.length()));
                    if (!md5Check) {
                        Logger.i("MD5 check failed for " + url);
                    }
                    return md5Check;
                }
                return true;
            }
            return false;
        } catch (Exception e) {
            // Download failed for any number of reasons, timeouts, connection
            // drops, etc. Just log it in debugging mode.
            Logger.ex(e);
            return false;
        } finally {
            if (urlConnection != null) {
                urlConnection.disconnect();
            }
        }
    }

    private boolean downloadUrlFileUnknownSize(String url, final File f,
            String matchMD5) {
        Logger.d("download: %s", url);

        HttpsURLConnection urlConnection = null;
        MessageDigest digest = null;
        long len = 0;
        if (matchMD5 != null) {
            try {
                digest = MessageDigest.getInstance("MD5");
            } catch (NoSuchAlgorithmException e) {
                // No MD5 algorithm support
                Logger.ex(e);
            }
        }

        if (f.exists())
            f.delete();

        try {
            updateState(STATE_ACTION_DOWNLOADING, 0f, 0L, 0L, f.getName(), null);
            urlConnection = setupHttpsRequest(url);
            if(urlConnection == null){
                return false;
            }

            len = urlConnection.getContentLength();

            updateState(STATE_ACTION_DOWNLOADING, 0f, 0L, len, f.getName(), null);

            long freeSpace = (new StatFs(config.getPathBase()))
                    .getAvailableBytes();
            if (freeSpace < len) {
                updateState(STATE_ERROR_DISK_SPACE, null, freeSpace, len, null,
                        null);
                Logger.d("not enough space!");
                return false;
            }

            final long[] last = new long[] { 0, len, 0,
                    SystemClock.elapsedRealtime() };
            DeltaInfo.ProgressListener progressListener = new DeltaInfo.ProgressListener() {
                @Override
                public void onProgress(float progress, long current, long total) {
                    current += last[0];
                    total = last[1];
                    progress = ((float) current / (float) total) * 100f;
                    long now = SystemClock.elapsedRealtime();
                    if (now >= last[2] + 16L) {
                        updateState(STATE_ACTION_DOWNLOADING, progress,
                                current, total, f.getName(),
                                SystemClock.elapsedRealtime() - last[3]);
                        last[2] = now;
                    }
                }

                public void setStatus(String s){
                    // do nothing
                }
            };

            long recv = 0;
            if ((len > 0) && (len < 4L * 1024L * 1024L * 1024L)) {
                byte[] buffer = new byte[262144];

                InputStream is = urlConnection.getInputStream();
                FileOutputStream os = new FileOutputStream(f, false);
                try {
                    int r;
                    while ((r = is.read(buffer)) > 0) {
                        if (stopDownload) {
                            return false;
                        }
                        os.write(buffer, 0, r);
                        if (digest != null)
                            digest.update(buffer, 0, r);

                        recv += (long) r;
                        if (progressListener != null)
                            progressListener.onProgress(
                                    ((float) recv / (float) len) * 100f, recv,
                                    len);
                    }
                } finally {
                    os.close();
                }

                if (digest != null) {
                    String MD5 = new BigInteger(1, digest.digest())
                    .toString(16).toLowerCase(Locale.ENGLISH);
                    while (MD5.length() < 32)
                         MD5 = "0" + MD5;
                    boolean md5Check = MD5.equals(matchMD5);
                    Logger.d("MD5=" + MD5 + " matchMD5=" + matchMD5);
                    Logger.d("MD5.length=" + Integer.toString(MD5.length()) +
                            " matchMD5.length=" + Integer.toString(matchMD5.length()));
                    if (!md5Check) {
                        Logger.i("MD5 check failed for " + url);
                    }
                    return md5Check;
                }
                return true;
            }
            return false;
        } catch (Exception e) {
            // Download failed for any number of reasons, timeouts, connection
            // drops, etc. Just log it in debugging mode.
            Logger.ex(e);
            return false;
        } finally {
            updateState(STATE_ACTION_DOWNLOADING, 100f, len, len, null, null);
            if (urlConnection != null) {
                urlConnection.disconnect();
            }
        }
    }

    private long getUrlDownloadSize(String url) {
        Logger.d("getUrlDownloadSize: %s", url);

        HttpsURLConnection urlConnection = null;
        try {
            urlConnection = setupHttpsRequest(url);
            if(urlConnection == null){
                return 0;
            }

            return urlConnection.getContentLength();
        } catch (Exception e) {
            // Download failed for any number of reasons, timeouts, connection
            // drops, etc. Just log it in debugging mode.
            Logger.ex(e);
            return 0;
        } finally {
            if (urlConnection != null) {
                urlConnection.disconnect();
            }
        }
    }

    private boolean isMatchingImage(String fileName) {
        try {
<<<<<<< HEAD
            Logger.d("Image check for file name: " + fileName);
            if(fileName.endsWith(".zip") && fileName.indexOf(config.getDevice()) != -1) {
=======
            if (fileName.endsWith(".zip") && fileName.contains(config.getDevice()) &&
                    (config.getBuildTypeTag() != null ? fileName.contains(config.getBuildTypeTag()) : false) &&
                    fileName.startsWith(config.getFileBaseNamePrefix())) {
>>>>>>> a965ae82
                String[] parts = fileName.split("-");
                if (parts.length > 1) {
                    Logger.d("isMatchingImage: check " + fileName);
                    String version = parts[1];
                    Version current = new Version(config.getAndroidVersion());
                    Version fileVersion = new Version(version);
                    if (fileVersion.compareTo(current) >= 0) {
<<<<<<< HEAD
                        Logger.d("Image check: newer version!");
=======
                        Logger.d("isMatchingImage: ok " + fileName);
>>>>>>> a965ae82
                        return true;
                    }
                }
            }
        } catch (Exception e) {
            Logger.ex(e);
        }
        return false;
    }

<<<<<<< HEAD
    private List<String> getNewestFullBuild() {
        Logger.d("Checking for latest full build");
=======
    private String getNewestFullBuild() {
        Logger.d("Checking for latest full build " + config.getDeviceRelativePath());
>>>>>>> a965ae82

        String url = config.getUrlBaseJson();

        String buildData = downloadUrlMemoryAsString(url);
        if (buildData == null || buildData.length() == 0) {
            updateState(STATE_ERROR_DOWNLOAD, null, null, null, url, null);
            return null;
        }
        JSONObject object = null;
        try {
            object = new JSONObject(buildData);
            JSONArray updatesList = object.getJSONArray("response");
            String latestBuild = null;
<<<<<<< HEAD
            String urlOverride = null;
            String md5Override = null;
            for (int i = 0; i < updatesList.length(); i++) {
                if (updatesList.isNull(i)) {
                    continue;
                }
                try {
                    JSONObject build = updatesList.getJSONObject(i);
                    String fileName = new File(build.getString("filename")).getName();
                    String urlOvr = null;
                    String md5Ovr = null;
                    if (build.has("url"))
                        urlOvr = build.getString("url");
                    if (build.has("md5url"))
                        md5Ovr = build.getString("md5url");
                    Logger.d("parsed from json:");
                    Logger.d("fileName= " + fileName);
                    if (isMatchingImage(fileName))
                        latestBuild = fileName;
                    if (urlOvr != null && urlOvr != "") {
                        urlOverride = urlOvr;
                        Logger.d("url= " + urlOverride);
=======
            long latestTimestamp = 0;
            while (nextKey.hasNext()) {
                String key = nextKey.next();
                if (key.equals(config.getDeviceRelativePath())) {
                    JSONArray builds = object.getJSONArray(key);
                    for (int i = 0; i < builds.length(); i++) {
                        JSONObject build = builds.getJSONObject(i);
                        String fileName = new File(build.getString("filename")).getName();
                        long timestamp = build.getLong("timestamp");
                        // latest build can have a larger micro version then what we run now
                        if (isMatchingImage(fileName) && timestamp>latestTimestamp) {
                            latestBuild = fileName;
                            latestTimestamp = timestamp;
                        }
>>>>>>> a965ae82
                    }
                    if (md5Ovr != null && md5Ovr != "") {
                        md5Override = md5Ovr;
                        Logger.d("md5 url= " + md5Override);
                    }
                } catch (JSONException e) {
                    Logger.ex(e);
                }
            }

            List<String> ret = new ArrayList<>();
            if (latestBuild != null) {
                ret.add(latestBuild);
                if (urlOverride != null) {
                    ret.add(urlOverride);
                    if (md5Override != null) {
                        ret.add(md5Override);
                        isUrlOverride = true;
                        md5UrlOvr = md5Override;
                    }
                }
            }
            return ret;

        } catch (Exception e) {
            Logger.ex(e);
        }
        updateState(STATE_ERROR_UNOFFICIAL, null, null, null, config.getVersion(), null);
        return null;
    }

    private DeltaInfo.ProgressListener getMD5Progress(String state,
            String filename) {
        final long[] last = new long[] { 0, SystemClock.elapsedRealtime() };
        final String _state = state;
        final String _filename = filename;

        return new DeltaInfo.ProgressListener() {
            @Override
            public void onProgress(float progress, long current, long total) {
                long now = SystemClock.elapsedRealtime();
                if (now >= last[0] + 16L) {
                    updateState(_state, progress, current, total, _filename,
                            SystemClock.elapsedRealtime() - last[1]);
                    last[0] = now;
                }
            }
            public void setStatus(String s){
                // do nothing
            }
        };
    }

    private long sizeOnDisk(long size) {
        // Assuming 256k block size here, should be future proof for a little
        // bit
        long blocks = (size + 262143L) / 262144L;
        return blocks * 262144L;
    }

    private boolean downloadDeltaFile(String url_base,
            DeltaInfo.FileBase fileBase, DeltaInfo.FileSizeMD5 match,
            DeltaInfo.ProgressListener progressListener, boolean force) {
        if (fileBase.getTag() == null) {
            if (force || networkState.getState()) {
                String url = url_base + fileBase.getName();
                String fn = config.getPathBase() + fileBase.getName();
                File f = new File(fn);
                Logger.d("download: %s --> %s", url, fn);

                if (downloadUrlFile(url, f, match.getMD5(), progressListener)) {
                    fileBase.setTag(fn);
                    Logger.d("success");
                    return true;
                } else {
                    f.delete();
                    if (stopDownload) {
                        Logger.d("download stopped");
                    } else {
                        updateState(STATE_ERROR_DOWNLOAD, null, null, null,
                                fn, null);
                        Logger.d("download error");
                    }
                    return false;
                }
            } else {
                Logger.d("aborting download due to network state");
                return false;
            }
        } else {
            Logger.d("have %s already", fileBase.getName());
            return true;
        }
    }

    private Thread getThreadedProgress(String filename, String display,
            long start, long currentOut, long totalOut) {
        final File _file = new File(filename);
        final String _display = display;
        final long _currentOut = currentOut;
        final long _totalOut = totalOut;
        final long _start = start;

        return new Thread(new Runnable() {
            @Override
            public void run() {
                while (true) {
                    try {
                        long current = _currentOut + _file.length();
                        updateState(STATE_ACTION_APPLYING_PATCH,
                                ((float) current / (float) _totalOut) * 100f,
                                current, _totalOut, _display,
                                SystemClock.elapsedRealtime() - _start);

                        Thread.sleep(16);
                    } catch (InterruptedException e) {
                        // We're being told to quit
                        break;
                    }
                }
            }
        });
    }

    private boolean zipadjust(String filenameIn, String filenameOut,
            long start, long currentOut, long totalOut) {
        Logger.d("zipadjust [%s] --> [%s]", filenameIn, filenameOut);

        // checking filesizes in the background as progress, because these
        // native functions don't have callbacks (yet) to do this

        (new File(filenameOut)).delete();

        Thread progress = getThreadedProgress(filenameOut,
                (new File(filenameIn)).getName(), start, currentOut, totalOut);
        progress.start();

        int ok = Native.zipadjust(filenameIn, filenameOut, 1);

        progress.interrupt();
        try {
            progress.join();
        } catch (InterruptedException e) {
            // We got interrupted in a very short wait, surprising, but not a
            // problem. 'progress' will quit by itself.
            Logger.ex(e);
        }

        Logger.d("zipadjust --> %d", ok);

        return (ok == 1);
    }

    private boolean dedelta(String filenameSource, String filenameDelta,
            String filenameOut, long start, long currentOut, long totalOut) {
        Logger.d("dedelta [%s] --> [%s] --> [%s]", filenameSource,
                filenameDelta, filenameOut);

        // checking filesizes in the background as progress, because these
        // native functions don't have callbacks (yet) to do this

        (new File(filenameOut)).delete();

        Thread progress = getThreadedProgress(filenameOut, (new File(
                filenameDelta)).getName(), start, currentOut, totalOut);
        progress.start();

        int ok = Native.dedelta(filenameSource, filenameDelta, filenameOut);

        progress.interrupt();
        try {
            progress.join();
        } catch (InterruptedException e) {
            // We got interrupted in a very short wait, surprising, but not a
            // problem. 'progress' will quit by itself.
            Logger.ex(e);
        }

        Logger.d("dedelta --> %d", ok);

        return (ok == 1);
    }

    private boolean checkForUpdates(boolean userInitiated, int checkOnly) {
        /*
         * Unless the user is specifically asking to check for updates, we only
         * check for them if we have a connection matching the user's set
         * preferences, we're charging and/or have juice aplenty (>50), and the screen
         * is off
         *
         * if user has enabled checking only we only check the screen state
         * cause the amount of data transferred for checking is not very large
         */

        if ((networkState == null) || (batteryState == null)
                || (screenState == null))
            return false;

        Logger.d("checkForUpdates checkOnly = " + checkOnly + " updateRunning = " + updateRunning + " userInitiated = " + userInitiated +
                " networkState.getState() = " + networkState.getState() + " batteryState.getState() = " + batteryState.getState() +
                " screenState.getState() = " + screenState.getState());

        if (updateRunning) {
            Logger.i("Ignoring request to check for updates - busy");
            return false;
        }

        stopNotification();
        stopErrorNotification();

        if (!isSupportedVersion()) {
            // TODO - to be more generic this should maybe use the info from getNewestFullBuild
            updateState(STATE_ERROR_UNOFFICIAL, null, null, null, config.getVersion(), null);
            Logger.i("Ignoring request to check for updates - not compatible for update! " + config.getVersion());
            return false;
        }
        if (!networkState.isConnected()) {
            updateState(STATE_ERROR_CONNECTION, null, null, null, null, null);
            Logger.i("Ignoring request to check for updates - no data connection");
            return false;
        }
        boolean updateAllowed = false;
        if (!userInitiated) {
            updateAllowed = checkOnly >= PREF_AUTO_DOWNLOAD_CHECK;
            if (checkOnly > PREF_AUTO_DOWNLOAD_CHECK) {
                // must confirm to all if we may auto download
                updateAllowed = networkState.getState()
                        && batteryState.getState() && isScreenStateEnabled();
                if (!updateAllowed) {
                    // fallback to check only
                    checkOnly = PREF_AUTO_DOWNLOAD_CHECK;
                    updateAllowed = true;
                    Logger.i("Auto-dwonload not possible - fallback to check only");
                }
            }
        }

        if (userInitiated || updateAllowed) {
            Logger.i("Starting check for updates");
            checkForUpdatesAsync(userInitiated, checkOnly);
            return true;
        } else {
            Logger.i("Ignoring request to check for updates");
        }
        return false;
    }

    private long getDeltaDownloadSize(List<DeltaInfo> deltas) {
        updateState(STATE_ACTION_CHECKING, null, null, null, null, null);

        long deltaDownloadSize = 0L;
        for (DeltaInfo di : deltas) {
            String fn = config.getPathBase() + di.getUpdate().getName();
            if (di.getUpdate().match(
                    new File(fn),
                    true,
                    getMD5Progress(STATE_ACTION_CHECKING_MD5, di.getUpdate()
                            .getName())) == di.getUpdate().getUpdate()) {
                di.getUpdate().setTag(fn);
            } else {
                deltaDownloadSize += di.getUpdate().getUpdate().getSize();
            }
        }

        DeltaInfo lastDelta = deltas.get(deltas.size() - 1);
        {
            if (config.getApplySignature()) {
                String fn = config.getPathBase()
                        + lastDelta.getSignature().getName();
                if (lastDelta.getSignature().match(
                        new File(fn),
                        true,
                        getMD5Progress(STATE_ACTION_CHECKING_MD5, lastDelta
                                .getSignature().getName())) == lastDelta
                                .getSignature().getUpdate()) {
                    lastDelta.getSignature().setTag(fn);
                } else {
                    deltaDownloadSize += lastDelta.getSignature().getUpdate()
                            .getSize();
                }
            }
        }

        updateState(STATE_ACTION_CHECKING, null, null, null, null, null);

        return deltaDownloadSize;
    }

    private long getFullDownloadSize(List<DeltaInfo> deltas) {
        DeltaInfo lastDelta = deltas.get(deltas.size() - 1);
        return lastDelta.getOut().getOfficial().getSize();
    }

    private long getRequiredSpace(List<DeltaInfo> deltas, boolean getFull) {
        DeltaInfo lastDelta = deltas.get(deltas.size() - 1);

        long requiredSpace = 0;
        if (getFull) {
            requiredSpace += sizeOnDisk(lastDelta.getOut().getTag() != null ? 0
                    : lastDelta.getOut().getOfficial().getSize());
        } else {
            // The resulting number will be a tad more than worst case what we
            // actually need, but not dramatically so

            for (DeltaInfo di : deltas) {
                if (di.getUpdate().getTag() == null)
                    requiredSpace += sizeOnDisk(di.getUpdate().getUpdate()
                            .getSize());
            }
            if (config.getApplySignature()) {
                requiredSpace += sizeOnDisk(lastDelta.getSignature()
                        .getUpdate().getSize());
            }

            long biggest = 0;
            for (DeltaInfo di : deltas)
                biggest = Math.max(biggest, sizeOnDisk(di.getUpdate()
                        .getApplied().getSize()));

            requiredSpace += 3 * sizeOnDisk(biggest);
        }

        return requiredSpace;
    }

    private String findInitialFile(List<DeltaInfo> deltas,
            String possibleMatch, boolean[] needsProcessing) {
        // Find the currently flashed ZIP
        Logger.d("findInitialFile possibleMatch = " + possibleMatch);

        DeltaInfo firstDelta = deltas.get(0);

        updateState(STATE_ACTION_SEARCHING, null, null, null, null, null);

        String initialFile = null;

        // Check if an original flashable ZIP is in our preferred location
        String expectedLocation = config.getPathBase()
                + firstDelta.getIn().getName();
        Logger.d("findInitialFile expectedLocation = " + expectedLocation);
        DeltaInfo.FileSizeMD5 match = null;
        if (expectedLocation.equals(possibleMatch)) {
            match = firstDelta.getIn().match(new File(expectedLocation), false,
                    null);
            if (match != null) {
                initialFile = possibleMatch;
            }
        }

        if (match == null) {
            match = firstDelta.getIn().match(
                    new File(expectedLocation),
                    true,
                    getMD5Progress(STATE_ACTION_SEARCHING_MD5, firstDelta
                            .getIn().getName()));
            if (match != null) {
                initialFile = expectedLocation;
            }
        }

        if ((needsProcessing != null) && (needsProcessing.length > 0)) {
            needsProcessing[0] = (initialFile != null)
                    && (match != firstDelta.getIn().getStore());
        }

        return initialFile;
    }

    private boolean downloadFiles(List<DeltaInfo> deltas, boolean getFull,
            long totalDownloadSize, boolean force) {
        // Download all the files we do not have yet

        DeltaInfo lastDelta = deltas.get(deltas.size() - 1);

        final String[] filename = new String[] { null };
        updateState(STATE_ACTION_DOWNLOADING, 0f, 0L, totalDownloadSize, null,
                null);

        final long[] last = new long[] { 0, totalDownloadSize, 0,
                SystemClock.elapsedRealtime() };
        DeltaInfo.ProgressListener progressListener = new DeltaInfo.ProgressListener() {
            @Override
            public void onProgress(float progress, long current, long total) {
                current += last[0];
                total = last[1];
                progress = ((float) current / (float) total) * 100f;
                long now = SystemClock.elapsedRealtime();
                if (now >= last[2] + 16L) {
                    updateState(STATE_ACTION_DOWNLOADING, progress, current,
                            total, filename[0], SystemClock.elapsedRealtime()
                            - last[3]);
                    last[2] = now;
                }
            }
            public void setStatus(String s){
                // do nothing
            }
        };

        if (getFull) {
            filename[0] = lastDelta.getOut().getName();
            if (!downloadDeltaFile(config.getUrlBaseFull(), lastDelta.getOut(),
                    lastDelta.getOut().getOfficial(), progressListener, force)) {
                return false;
            }
        } else {
            for (DeltaInfo di : deltas) {
                filename[0] = di.getUpdate().getName();
                if (!downloadDeltaFile(config.getUrlBaseUpdate(),
                        di.getUpdate(), di.getUpdate().getUpdate(),
                        progressListener, force)) {
                    return false;
                }
                last[0] += di.getUpdate().getUpdate().getSize();
            }

            if (config.getApplySignature()) {
                filename[0] = lastDelta.getSignature().getName();
                if (!downloadDeltaFile(config.getUrlBaseUpdate(),
                        lastDelta.getSignature(), lastDelta.getSignature()
                        .getUpdate(), progressListener, force)) {
                    return false;
                }
            }
        }
        updateState(STATE_ACTION_DOWNLOADING, 100f, totalDownloadSize,
                totalDownloadSize, null, null);

        return true;
    }

    private boolean downloadFullBuild(String url, String md5Sum,
            String imageName) {
        final String[] filename = new String[] { null };
        filename[0] = imageName;
        String fn = config.getPathBase() + imageName;
        File f = new File(fn);
        Logger.d("download: %s --> %s", url, fn);

        if (downloadUrlFileUnknownSize(url, f, md5Sum)) {
            Logger.d("success");
            prefs.edit().putString(PREF_READY_FILENAME_NAME, fn).commit();
        } else {
            f.delete();
            if (stopDownload) {
                Logger.d("download stopped");
            } else {
                Logger.d("download error");
                updateState(STATE_ERROR_DOWNLOAD, null, null, null, url, null);
            }
        }

        return true;
    }

    /**
     * @param url - url to file or direct to md5sum file
     * @param fn - file name
     * @param ovr - wether direct link to md5sum is provided
     * @returns true if md5sum matches the file
     */
    private boolean checkFullBuildMd5Sum(String url, String fn, boolean ovr) {
        String urlSuffix = config.getUrlSuffix();
        String md5Url = "";
        if (!ovr) {
            if (urlSuffix.length() > 0)
                md5Url = url.replace(urlSuffix, ".md5sum");
            else
                md5Url = url + ".md5sum";
        } else {
            md5Url = url;
        }
        String latestFullMd5 = downloadUrlMemoryAsString(md5Url);
        if (latestFullMd5 != null){
            try {
                String md5Part = latestFullMd5;
                String fileMd5 =getFileMD5(new File(fn), getMD5Progress(STATE_ACTION_CHECKING_MD5, new File(fn).getName()));
                if (md5Part.equals(fileMd5)) {
                    return true;
                }
            } catch(Exception e) {
                // WTH knows what can comes from the server
            }
        }
        return false;
    }

    private boolean applyPatches(List<DeltaInfo> deltas, String initialFile,
            boolean initialFileNeedsProcessing) {
        // Create storeSigned outfile from infile + deltas

        DeltaInfo firstDelta = deltas.get(0);
        DeltaInfo lastDelta = deltas.get(deltas.size() - 1);

        int tempFile = 0;
        String[] tempFiles = new String[] { config.getPathBase() + "temp1",
                config.getPathBase() + "temp2" };
        try {
            long start = SystemClock.elapsedRealtime();
            long current = 0L;
            long total = 0L;

            if (initialFileNeedsProcessing)
                total += firstDelta.getIn().getStore().getSize();
            for (DeltaInfo di : deltas)
                total += di.getUpdate().getApplied().getSize();
            if (config.getApplySignature())
                total += lastDelta.getSignature().getApplied().getSize();

            if (initialFileNeedsProcessing) {
                if (!zipadjust(initialFile, tempFiles[tempFile], start,
                        current, total)) {
                    updateState(STATE_ERROR_UNKNOWN, null, null, null, null,
                            null);
                    Logger.d("zipadjust error");
                    return false;
                }
                tempFile = (tempFile + 1) % 2;
                current += firstDelta.getIn().getStore().getSize();
            }

            for (DeltaInfo di : deltas) {
                String inFile = tempFiles[(tempFile + 1) % 2];
                if (!initialFileNeedsProcessing && (di == firstDelta))
                    inFile = initialFile;
                String outFile = tempFiles[tempFile];
                if (!config.getApplySignature() && (di == lastDelta))
                    outFile = config.getPathBase()
                    + lastDelta.getOut().getName();

                if (!dedelta(inFile, config.getPathBase()
                        + di.getUpdate().getName(), outFile, start, current,
                        total)) {
                    updateState(STATE_ERROR_UNKNOWN, null, null, null, null,
                            null);
                    Logger.d("dedelta error");
                    return false;
                }
                tempFile = (tempFile + 1) % 2;
                current += di.getUpdate().getApplied().getSize();
            }

            if (config.getApplySignature()) {
                if (!dedelta(tempFiles[(tempFile + 1) % 2],
                        config.getPathBase()
                        + lastDelta.getSignature().getName(),
                        config.getPathBase() + lastDelta.getOut().getName(),
                        start, current, total)) {
                    updateState(STATE_ERROR_UNKNOWN, null, null, null, null,
                            null);
                    Logger.d("dedelta error");
                    return false;
                }
                tempFile = (tempFile + 1) % 2;
                current += lastDelta.getSignature().getApplied().getSize();
            }
        } finally {
            (new File(tempFiles[0])).delete();
            (new File(tempFiles[1])).delete();
        }

        return true;
    }

    private void writeString(OutputStream os, String s)
            throws UnsupportedEncodingException, IOException {
        os.write((s + "\n").getBytes("UTF-8"));
    }

    private String handleUpdateCleanup() throws FileNotFoundException {
        String flashFilename = prefs.getString(PREF_READY_FILENAME_NAME, PREF_READY_FILENAME_DEFAULT);
        String intialFile = prefs.getString(PREF_INITIAL_FILE, PREF_READY_FILENAME_DEFAULT);
        boolean fileFlash =  prefs.getBoolean(PREF_FILE_FLASH, false);

        if (flashFilename == PREF_READY_FILENAME_DEFAULT
                || (!fileFlash && !flashFilename.startsWith(config.getPathBase()))
                || !new File(flashFilename).exists()) {
            throw new FileNotFoundException("flashUpdate - no valid file to flash found " + flashFilename);
        }
        // now delete the initial file
        if (intialFile != null
                && new File(intialFile).exists()
                && intialFile.startsWith(config.getPathBase())){
            new File(intialFile).delete();
            Logger.d("flashUpdate - delete initial file");
        }

        return flashFilename;
    }

    protected void onUpdateCompleted(int status) {
        stopNotification();
        if (status == UpdateEngine.ErrorCodeConstants.SUCCESS) {
            String flashFilename = prefs.getString(PREF_READY_FILENAME_NAME, PREF_READY_FILENAME_DEFAULT);
            if (!flashFilename.equals(PREF_READY_FILENAME_DEFAULT)) {
                deleteOldFlashFile(flashFilename);
                prefs.edit().putString(PREF_CURRENT_FILENAME_NAME, flashFilename).commit();
            }
            startABRebootNotification();
            updateState(STATE_ACTION_AB_FINISHED, null, null, null, null, null);
        } else {
            updateState(STATE_ERROR_AB_FLASH, null, null, null, null, null);
        }
    }

    private synchronized void setNotificationProgress(int percent, int sec) {
        if (!isProgressNotificationDismissed) {
            // max progress is 100%
            mBuilder.setProgress(100, percent, false);
            String sub;
            if (percent > 0) {
                sub = String.format(Locale.ENGLISH,
                                        getString(R.string.notify_eta_remaining),
                                        percent, sec / 60, sec % 60);
            } else {
                sub = String.format(Locale.ENGLISH,
                                        "%2d%%",
                                        percent);
            }
            mBuilder.setSubText(sub);
            notificationManager.notify(
                        NOTIFICATION_UPDATE, mBuilder.build());
        }
    }

    private void flashABUpdate() {
        Logger.d("flashABUpdate");
        String flashFilename = "";
        try {
            flashFilename = handleUpdateCleanup();
        } catch (Exception ex) {
            updateState(STATE_ERROR_AB_FLASH, null, null, null, null, null);
            Logger.ex(ex);
            return;
        }

        // Clear the Download size to hide while flashing
        prefs.edit().putLong(PREF_DOWNLOAD_SIZE, -1).commit();

        final String _filename = new File(flashFilename).getName();
        updateState(STATE_ACTION_AB_FLASH, 0f, 0L, 100L, _filename, null);

        isProgressNotificationDismissed = false;
        progressUpdateStart = SystemClock.elapsedRealtime();

        mBuilder = new Notification.Builder(this);
        mBuilder.setSmallIcon(R.drawable.stat_notify_update)
                .setChannel(NOTIFICATION_CHANNEL_ID)
                .setContentTitle(getString(R.string.state_action_ab_flash))
                .setShowWhen(true)
                .setContentIntent(getNotificationIntent(false))
                .setDeleteIntent(getProgressNotificationIntent())
                .setContentText(_filename);

        setNotificationProgress(0, 0);

        try {
            ZipFile zipFile = new ZipFile(flashFilename);
            boolean isABUpdate = ABUpdate.isABUpdate(zipFile);
            zipFile.close();
            if (isABUpdate) {
                final long[] last = new long[] { 0, SystemClock.elapsedRealtime() };

                DeltaInfo.ProgressListener listener = new DeltaInfo.ProgressListener() {
                    private String status;
                    @Override
                    public void onProgress(float progress, long current, long total) {
                        long now = SystemClock.elapsedRealtime();
                        if (now >= last[0] + 16L) {
                            long ms = SystemClock.elapsedRealtime() - last[1];
                            int sec = (int) (((((float) total / (float) current) * (float) ms) - ms) / 1000f);
                            updateState(STATE_ACTION_AB_FLASH, progress, current, total, this.status,
                                    ms);
                            setNotificationProgress((int) progress, sec);
                            last[0] = now;
                        }
                    }
                    public void setStatus(String status) {
                        this.status = status;
                    }
                };
                listener.setStatus(_filename);
                if(!ABUpdate.start(flashFilename, listener, this)) {
                    stopNotification();
                    updateState(STATE_ERROR_AB_FLASH, null, null, null, null, null);
                }
            } else {
                stopNotification();
                updateState(STATE_ERROR_AB_FLASH, null, null, null, null, null);
            }
        } catch (Exception ex) {
            Logger.ex(ex);
        }
    }

    @SuppressLint("SdCardPath")
    private void flashUpdate() {
        Logger.d("flashUpdate");
        if (getPackageManager().checkPermission(
                PERMISSION_ACCESS_CACHE_FILESYSTEM, getPackageName()) != PackageManager.PERMISSION_GRANTED) {
            Logger.d("[%s] required beyond this point",
                    PERMISSION_ACCESS_CACHE_FILESYSTEM);
            return;
        }

        if (getPackageManager().checkPermission(PERMISSION_REBOOT,
                getPackageName()) != PackageManager.PERMISSION_GRANTED) {
            Logger.d("[%s] required beyond this point", PERMISSION_REBOOT);
            return;
        }

        boolean deltaSignature = prefs.getBoolean(PREF_DELTA_SIGNATURE, false);
        String flashFilename = "";
        try {
            flashFilename = handleUpdateCleanup();
        } catch (Exception ex) {
            updateState(STATE_ERROR_FLASH, null, null, null, null, null);
            Logger.ex(ex);
            return;
        }

        deleteOldFlashFile(flashFilename);
        prefs.edit().putString(PREF_CURRENT_FILENAME_NAME, flashFilename).commit();
        clearState();

        // Remove the path to the storage from the filename, so we get a path
        // relative to the root of the storage
        String path_sd = Environment.getExternalStorageDirectory()
                + File.separator;
        flashFilename = flashFilename.substring(path_sd.length());

        // Find additional ZIPs to flash, strip path to sd
        List<String> extras = config.getFlashAfterUpdateZIPs();
        for (int i = 0; i < extras.size(); i++) {
            extras.set(i, extras.get(i).substring(path_sd.length()));
        }
        Logger.d("flashUpdate - extra files to flash " + extras);


        try {
            // TWRP - OpenRecoveryScript - the recovery will find the correct
            // storage root for the ZIPs, life is nice and easy.
            //
            // Optionally, we're injecting our own signature verification keys
            // and verifying against those. We place these keys in /cache
            // where only privileged apps can edit, contrary to the storage
            // location of the ZIP itself - anyone can modify the ZIP.
            // As such, flashing the ZIP without checking the whole-file
            // signature coming from a secure location would be a security
            // risk.
            {
                if (config.getInjectSignatureEnable() && deltaSignature) {
                    Logger.d("flashUpdate - create /cache/recovery/keys");

                    FileOutputStream os = new FileOutputStream(
                            "/cache/recovery/keys", false);
                    try {
                        writeString(os, config.getInjectSignatureKeys());
                    } finally {
                        os.close();
                    }
                    setPermissions("/cache/recovery/keys", 0644,
                            Process.myUid(), 2001 /* AID_CACHE */);
                }

                Logger.d("flashUpdate - create /cache/recovery/openrecoveryscript");

                FileOutputStream os = new FileOutputStream(
                        "/cache/recovery/openrecoveryscript", false);
                try {
                    if (config.getInjectSignatureEnable() && deltaSignature) {
                        writeString(os, "cmd cat /res/keys > /res/keys_org");
                        writeString(os,
                                "cmd cat /cache/recovery/keys > /res/keys");
                        writeString(os, "set tw_signed_zip_verify 1");
                        writeString(os,
                                String.format("install %s", flashFilename));
                        writeString(os, "set tw_signed_zip_verify 0");
                        writeString(os, "cmd cat /res/keys_org > /res/keys");
                        writeString(os, "cmd rm /res/keys_org");
                    } else {
                        writeString(os, "set tw_signed_zip_verify 0");
                        writeString(os,
                                String.format("install %s", flashFilename));
                    }

                    if (!config.getSecureModeCurrent()) {
                        // any program could have placed these ZIPs, so ignore
                        // them in secure mode
                        for (String file : extras) {
                            writeString(os, String.format("install %s", file));
                        }
                    }
                    writeString(os, "wipe cache");
                } finally {
                    os.close();
                }

                setPermissions("/cache/recovery/openrecoveryscript", 0644,
                        Process.myUid(), 2001 /* AID_CACHE */);
            }

            // CWM - ExtendedCommand - provide paths to both internal and
            // external storage locations, it's nigh impossible to know in
            // practice which will be correct, not just because the internal
            // storage location varies based on the external storage being
            // present, but also because it's not uncommon for community-built
            // versions to have them reversed. It'll give some horrible looking
            // results, but it seems to continue installing even if one ZIP
            // fails and produce the wanted result. Better than nothing ...
            //
            // We don't generate a CWM script in secure mode, because it
            // doesn't support checking our custom signatures
            if (!config.getSecureModeCurrent()) {
                Logger.d("flashUpdate - create /cache/recovery/extendedcommand");

                FileOutputStream os = new FileOutputStream(
                        "/cache/recovery/extendedcommand", false);
                try {
                    writeString(os, String.format("install_zip(\"%s%s\");",
                            "/sdcard/", flashFilename));
                    writeString(os, String.format("install_zip(\"%s%s\");",
                            "/emmc/", flashFilename));
                    for (String file : extras) {
                        writeString(os, String.format("install_zip(\"%s%s\");",
                                "/sdcard/", file));
                        writeString(os, String.format("install_zip(\"%s%s\");",
                                "/emmc/", file));
                    }
                    writeString(os,
                            "run_program(\"/sbin/busybox\", \"rm\", \"-rf\", \"/cache/*\");");
                } finally {
                    os.close();
                }

                setPermissions("/cache/recovery/extendedcommand", 0644,
                        Process.myUid(), 2001 /* AID_CACHE */);
            } else {
                (new File("/cache/recovery/extendedcommand")).delete();
            }

            Logger.d("flashUpdate - reboot to recovery");

            ((PowerManager) getSystemService(Context.POWER_SERVICE)).rebootCustom(PowerManager.REBOOT_RECOVERY);
        } catch (Exception e) {
            // We have failed to write something. There's not really anything
            // else to do at
            // at this stage than give up. No reason to crash though.
            Logger.ex(e);
            updateState(STATE_ERROR_FLASH, null, null, null, null, null);
        }
    }

    private boolean updateAvailable() {
        final String latestFull = prefs.getString(UpdateService.PREF_LATEST_FULL_NAME, UpdateService.PREF_READY_FILENAME_DEFAULT);
        final String latestDelta = prefs.getString(UpdateService.PREF_LATEST_DELTA_NAME, UpdateService.PREF_READY_FILENAME_DEFAULT);
        return latestFull != PREF_READY_FILENAME_DEFAULT || latestDelta != PREF_READY_FILENAME_DEFAULT;
    }

    private String getLatestFullMd5Sum(String latestFullFetch) {
        String urlSuffix = config.getUrlSuffix();
        String md5Url = "";
        if (isUrlOverride) {
            md5Url = md5UrlOvr;
        } else {
            if (urlSuffix.length() > 0)
                md5Url = latestFullFetch.replace(config.getUrlSuffix(), ".md5sum");
            else
                md5Url = latestFullFetch + ".md5sum";
        }
        String latestFullMd5 = downloadUrlMemoryAsString(md5Url);
        if (latestFullMd5 != null){
            String md5Part = latestFullMd5;
            while (md5Part.length() > 32)
                md5Part = md5Part.substring(0, md5Part.length() - 1);
            Logger.d("getLatestFullMd5Sum - md5sum = " + md5Part);
            return md5Part;
        }
        return null;
    }

    private float getProgress(long current, long total) {
        if (total == 0)
            return 0f;
        return ((float) current / (float) total) * 100f;
    }

    // need to locally here for the deltas == 0 case
    private String getFileMD5(File file, ProgressListener progressListener) {
        String ret = null;

        long current = 0;
        long total = file.length();
        if (progressListener != null)
            progressListener.onProgress(getProgress(current, total), current, total);

        try {
            FileInputStream is = new FileInputStream(file);
            try {
                MessageDigest digest = MessageDigest.getInstance("MD5");
                byte[] buffer = new byte[256 * 1024];
                int r;

                while ((r = is.read(buffer)) > 0) {
                    digest.update(buffer, 0, r);
                    current += (long) r;
                    if (progressListener != null)
                        progressListener.onProgress(getProgress(current, total), current, total);
                }

                String MD5 = new BigInteger(1, digest.digest()).
                        toString(16).toLowerCase(Locale.ENGLISH);
                //while (MD5.length() < 32)
                //     MD5 = "0" + MD5;
                ret = MD5;
                Logger.d("md5sum from file is: " + ret);
            } finally {
                is.close();
            }
        } catch (NoSuchAlgorithmException e) {
            // No MD5 support (returns null)
            Logger.ex(e);
        } catch (FileNotFoundException e) {
            // The MD5 of a non-existing file is null
            Logger.ex(e);
        } catch (IOException e) {
            // Read or close error (returns null)
            Logger.ex(e);
        }

        if (progressListener != null)
            progressListener.onProgress(getProgress(total, total), total, total);

        return ret;
    }

    private boolean isSupportedVersion() {
        return config.isOfficialVersion() || config.isGappsDevice() || config.isMicroGDevice();
    }

    private int getAutoDownloadValue() {
        String autoDownload = prefs.getString(SettingsActivity.PREF_AUTO_DOWNLOAD, getDefaultAutoDownloadValue());
        return Integer.valueOf(autoDownload).intValue();
    }

    private String getDefaultAutoDownloadValue() {
        return isSupportedVersion() ? PREF_AUTO_DOWNLOAD_CHECK_STRING : PREF_AUTO_DOWNLOAD_DISABLED_STRING;
    }

    private boolean isScreenStateEnabled() {
        if (screenState == null) {
            return false;
        }
        boolean screenStateValue = screenState.getState();
        boolean prefValue = prefs.getBoolean(SettingsActivity.PREF_SCREEN_STATE_OFF, true);
        if (prefValue) {
            // only when screen off
            return !screenStateValue;
        }
        // always allow
        return true;
    }

    public static boolean isProgressState(String state) {
        if (state.equals(UpdateService.STATE_ACTION_DOWNLOADING) ||
                state.equals(UpdateService.STATE_ACTION_SEARCHING) ||
                state.equals(UpdateService.STATE_ACTION_SEARCHING_MD5) ||
                state.equals(UpdateService.STATE_ACTION_CHECKING) ||
                state.equals(UpdateService.STATE_ACTION_CHECKING_MD5) ||
                state.equals(UpdateService.STATE_ACTION_APPLYING) ||
                state.equals(UpdateService.STATE_ACTION_APPLYING_MD5) ||
                state.equals(UpdateService.STATE_ACTION_APPLYING_PATCH) ||
                state.equals(UpdateService.STATE_ACTION_AB_FLASH)) {
            return true;
        }
        return false;
    }

    public static boolean isErrorState(String state) {
        if (state.equals(UpdateService.STATE_ERROR_DOWNLOAD) ||
                state.equals(UpdateService.STATE_ERROR_DISK_SPACE) ||
                state.equals(UpdateService.STATE_ERROR_UNKNOWN) ||
                state.equals(UpdateService.STATE_ERROR_UNOFFICIAL) ||
                state.equals(UpdateService.STATE_ERROR_CONNECTION)) {
            return true;
        }
        return false;
    }

    private boolean isSnoozeNotification() {
        // check if we're snoozed, using abs for clock changes
        boolean timeSnooze = Math.abs(System.currentTimeMillis()
                - prefs.getLong(PREF_LAST_SNOOZE_TIME_NAME,
                        PREF_LAST_SNOOZE_TIME_DEFAULT)) <= SNOOZE_MS;
        if (timeSnooze) {
            String lastBuild = prefs.getString(PREF_LATEST_FULL_NAME, PREF_READY_FILENAME_DEFAULT);
            String snoozeBuild = prefs.getString(PREF_SNOOZE_UPDATE_NAME, PREF_READY_FILENAME_DEFAULT);
            if (lastBuild != PREF_READY_FILENAME_DEFAULT && snoozeBuild != PREF_READY_FILENAME_DEFAULT) {
                // only snooze if time snoozed and no newer update available
                if (!lastBuild.equals(snoozeBuild)) {
                    return false;
                }
            }
        }
        return timeSnooze;
    }

    private void clearState() {
        prefs.edit().putString(PREF_LATEST_FULL_NAME, PREF_READY_FILENAME_DEFAULT).commit();
        prefs.edit().putString(PREF_LATEST_DELTA_NAME, PREF_READY_FILENAME_DEFAULT).commit();
        prefs.edit().putString(PREF_READY_FILENAME_NAME, PREF_READY_FILENAME_DEFAULT).commit();
        prefs.edit().putLong(PREF_DOWNLOAD_SIZE, -1).commit();
        prefs.edit().putBoolean(PREF_DELTA_SIGNATURE, false).commit();
        prefs.edit().putString(PREF_INITIAL_FILE, PREF_READY_FILENAME_DEFAULT).commit();
    }

    private void shouldShowErrorNotification() {
        boolean dailyAlarm = prefs.getString(SettingsActivity.PREF_SCHEDULER_MODE, SettingsActivity.PREF_SCHEDULER_MODE_SMART)
                .equals(SettingsActivity.PREF_SCHEDULER_MODE_DAILY);

        if (dailyAlarm || failedUpdateCount >= 4) {
            // if from scheduler show a notification cause user should
            // see that something went wrong
            // if we check only daily always show - if smart mode wait for 4
            // consecutive failure - would be about 24h
            startErrorNotification();
            failedUpdateCount = 0;
        }
    }

    private void checkForUpdatesAsync(final boolean userInitiated, final int checkOnly) {
        Logger.d("checkForUpdatesAsync " + getPrefs().getAll());

        updateState(STATE_ACTION_CHECKING, null, null, null, null, null);
        wakeLock.acquire();
        wifiLock.acquire();

        String notificationText = getString(R.string.state_action_checking);
        if (checkOnly > PREF_AUTO_DOWNLOAD_CHECK) {
            notificationText = getString(R.string.state_action_downloading);
        }
        Notification notification = (new Notification.Builder(this))
                .setChannel(NOTIFICATION_CHANNEL_ID)
                .setSmallIcon(R.drawable.stat_notify_update)
                .setContentTitle(getString(R.string.title))
                .setContentText(notificationText)
                .setShowWhen(false)
                .setContentIntent(getNotificationIntent(false))
                .build();
        // TODO update notification with current step
        startForeground(NOTIFICATION_BUSY, notification);

        handler.post(new Runnable() {
            @Override
            public void run() {
                boolean downloadFullBuild = false;
                boolean force = userInitiated;

                stopDownload = false;
                updateRunning = true;

                try {
                    List<DeltaInfo> deltas = new ArrayList<DeltaInfo>();

                    String flashFilename = null;
                    (new File(config.getPathBase())).mkdir();
                    (new File(config.getPathFlashAfterUpdate())).mkdir();

                    clearState();

                    List<String> latestFullBuildWithUrl = getNewestFullBuild();
                    String latestFullBuild = null;
                    // if we dont even find a build on dl no sense to continue
                    if (latestFullBuildWithUrl == null || latestFullBuildWithUrl.size() == 0) {
                        Logger.d("no latest build found at " + config.getUrlBaseJson() +
                                " for " + config.getDevice());
                        return;
                    }
                    latestFullBuild = latestFullBuildWithUrl.get(0);

                    String latestFullFetch = null;
                    if (latestFullBuildWithUrl.size() < 3)
                        latestFullFetch = config.getUrlBaseFull() +
                                latestFullBuild + config.getUrlSuffix();
                    else
                        latestFullFetch = latestFullBuildWithUrl.get(1);
                    Logger.d("latest full build for device " + config.getDevice() + " is " + latestFullFetch);
                    prefs.edit().putString(PREF_LATEST_FULL_NAME, latestFullBuild).commit();

                    if (!Config.isABDevice()) {
                        // Create a list of deltas to apply to get from our current
                        // version to the latest
                        String fetch = String.format(Locale.ENGLISH, "%s%s.delta",
                                config.getUrlBaseDelta(),
                                config.getFilenameBase());

                        while (true) {
                            DeltaInfo delta = null;
                            byte[] data = downloadUrlMemory(fetch);
                            if (data != null && data.length != 0) {
                                try {
                                    delta = new DeltaInfo(data, false);
                                } catch (JSONException e) {
                                    // There's an error in the JSON. Could be bad JSON,
                                    // could be a 404 text, etc
                                    Logger.ex(e);
                                    delta = null;
                                } catch (NullPointerException e) {
                                    // Download failed
                                    Logger.ex(e);
                                    delta = null;
                                }
                            }

                            if (delta == null) {
                                // See if we have a revoked version instead, we
                                // still need it for chaining future deltas, but
                                // will not allow flashing this one
                                data = downloadUrlMemory(fetch.replace(".delta",
                                        ".delta_revoked"));
                                if (data != null && data.length != 0) {
                                    try {
                                        delta = new DeltaInfo(data, true);
                                    } catch (JSONException e) {
                                        // There's an error in the JSON. Could be bad
                                        // JSON, could be a 404 text, etc
                                        Logger.ex(e);
                                        delta = null;
                                    } catch (NullPointerException e) {
                                        // Download failed
                                        Logger.ex(e);
                                        delta = null;
                                    }
                                }
<<<<<<< HEAD

                                // We didn't get a delta or a delta_revoked - end of
                                // the delta availability chain
                                if (delta == null)
                                    break;
                            }

=======

                                // We didn't get a delta or a delta_revoked - end of
                                // the delta availability chain
                                if (delta == null)
                                    break;
                            }

>>>>>>> a965ae82
                            Logger.d("delta --> [%s]", delta.getOut().getName());
                            fetch = String.format(Locale.ENGLISH, "%s%s.delta",
                                    config.getUrlBaseDelta(), delta
                                    .getOut().getName().replace(".zip", ""));
                            deltas.add(delta);
                        }
                    }

                    if (deltas.size() > 0) {
                        // See if we have done past work and have newer ZIPs
                        // than the original of what's currently flashed

                        int last = -1;
                        for (int i = deltas.size() - 1; i >= 0; i--) {
                            DeltaInfo di = deltas.get(i);
                            String fn = config.getPathBase() + di.getOut().getName();
                            if (di.getOut()
                                    .match(new File(fn),
                                            true,
                                            getMD5Progress(STATE_ACTION_CHECKING_MD5, di.getOut()
                                                    .getName())) != null) {
                                if (latestFullBuild.equals(di.getOut().getName())) {
                                    boolean signedFile = di.getOut().isSignedFile(new File(fn));
                                    Logger.d("match found (%s): %s", signedFile ? "delta" : "full", di.getOut().getName());
                                    flashFilename = fn;
                                    last = i;
                                    prefs.edit().putBoolean(PREF_DELTA_SIGNATURE, signedFile).commit();
                                    break;
                                }
                            }
                        }

                        if (last > -1) {
                            for (int i = 0; i <= last; i++) {
                                deltas.remove(0);
                            }
                        }
                    }

                    while ((deltas.size() > 0) && (deltas.get(deltas.size() - 1).isRevoked())) {
                        // Make sure the last delta is not revoked
                        deltas.remove(deltas.size() - 1);
                    }

                    if (deltas.size() == 0) {
                        // we found a matching zip created from deltas before
                        if (flashFilename != null) {
                            prefs.edit().putString(PREF_READY_FILENAME_NAME, flashFilename).commit();
                            return;
                        }
                        // only full download available
                        final String latestFull = prefs.getString(PREF_LATEST_FULL_NAME, PREF_READY_FILENAME_DEFAULT);
                        String latestFullZip = latestFull !=  PREF_READY_FILENAME_DEFAULT ? latestFull : null;
                        String currentVersionZip = config.getFilenameBase() +".zip";

                        Long currFileDate; // will store current build date as YYYYMMDD
                        Long latestFileDate; // will store latest build date as YYYYMMDD
                        boolean updateAvilable = false;
                        if (latestFullZip != null) {
                            try {
                                currFileDate = Long.parseLong(currentVersionZip.split("-")[4].substring(0, 8));
                                latestFileDate = Long.parseLong(latestFullZip.split("-")[4].substring(0, 8));
                                updateAvilable = latestFileDate > currFileDate;
                            } catch (NumberFormatException exception) {
                                // Just incase someone decides to make up his own zip / build name and F's this up
                                Logger.d("Build name malformed");
                                Logger.ex(exception);
                            }
                            downloadFullBuild = updateAvilable;
                        }

                        if (!updateAvilable) {
                            prefs.edit().putString(PREF_LATEST_FULL_NAME, PREF_READY_FILENAME_DEFAULT).commit();
                        }

                        if (downloadFullBuild) {
                            String fn = config.getPathBase() + latestFullBuild;
                            if (new File(fn).exists()) {
                                boolean directMD5 = latestFullBuildWithUrl.size() == 3;
                                if (checkFullBuildMd5Sum(
                                        (directMD5 ? latestFullBuildWithUrl.get(2) : latestFullFetch),
                                        fn, directMD5)) {
                                    Logger.d("match found (full): " + fn);
                                    prefs.edit().putString(PREF_READY_FILENAME_NAME, fn).commit();
                                    downloadFullBuild = false;
                                } else {
                                    Logger.d("md5sum check failed : " + fn);
                                }
                            }
                        }
                        if (updateAvilable && downloadFullBuild) {
                            long size = getUrlDownloadSize(latestFullFetch);
                            prefs.edit().putLong(PREF_DOWNLOAD_SIZE, size).commit();
                        }
                        Logger.d("check donne: latest full build available = " + prefs.getString(PREF_LATEST_FULL_NAME, PREF_READY_FILENAME_DEFAULT) +
                                " : updateAvilable = " + updateAvilable + " : downloadFullBuild = " + downloadFullBuild);

                        if (checkOnly == PREF_AUTO_DOWNLOAD_CHECK) {
                            return;
                        }
                    } else {
                        DeltaInfo lastDelta = deltas.get(deltas.size() - 1);
                        flashFilename = config.getPathBase() + lastDelta.getOut().getName();

                        long deltaDownloadSize = getDeltaDownloadSize(deltas);
                        long fullDownloadSize = getFullDownloadSize(deltas);

                        Logger.d("download size --> deltas[%d] vs full[%d]", deltaDownloadSize,
                                fullDownloadSize);

                        // Find the currently flashed ZIP, or a newer one
                        String initialFile = null;
                        boolean initialFileNeedsProcessing = false;
                        {
                            boolean[] needsProcessing = new boolean[] {
                                    false
                            };
                            initialFile = findInitialFile(deltas, flashFilename, needsProcessing);
                            initialFileNeedsProcessing = needsProcessing[0];
                        }
                        Logger.d("initial: %s", initialFile != null ? initialFile : "not found");

                        // If we don't have a file to start out with, or the
                        // combined deltas get big, just get the latest full ZIP
                        boolean betterDownloadFullBuild = deltaDownloadSize > fullDownloadSize;

                        final String latestFull = prefs.getString(PREF_LATEST_FULL_NAME, PREF_READY_FILENAME_DEFAULT);
                        final String latestDelta = flashFilename;

                        String latestDeltaZip = latestDelta != PREF_READY_FILENAME_DEFAULT ? new File(latestDelta).getName() : null;
                        String latestFullZip = latestFull !=  PREF_READY_FILENAME_DEFAULT ? latestFull : null;
                        String currentVersionZip = config.getFilenameBase() +".zip";
                        boolean fullUpdatePossible = latestFullZip != null && Long.parseLong(latestFullZip.replaceAll("\\D+","")) > Long.parseLong(currentVersionZip.replaceAll("\\D+",""));
                        boolean deltaUpdatePossible = initialFile != null && latestDeltaZip != null && Long.parseLong(latestDeltaZip.replaceAll("\\D+","")) > Long.parseLong(currentVersionZip.replaceAll("\\D+","")) && latestDeltaZip.equals(latestFullZip);

                        // is the full version newer then what we could create with delta?
                        if (latestFullZip.compareTo(latestDeltaZip) > 0) {
                            betterDownloadFullBuild = true;
                        }

                        Logger.d("latestDeltaZip = " + latestDeltaZip + " currentVersionZip = " + currentVersionZip + " latestFullZip = " + latestFullZip);

                        Logger.d("deltaUpdatePossible = " + deltaUpdatePossible + " fullUpdatePossible = " + fullUpdatePossible + " betterDownloadFullBuild = " + betterDownloadFullBuild);

                        if (!deltaUpdatePossible || (betterDownloadFullBuild && fullUpdatePossible)) {
                            downloadFullBuild = true;
                        }
                        boolean updateAvilable = fullUpdatePossible || deltaUpdatePossible;

                        if (!updateAvilable) {
                            prefs.edit().putString(PREF_LATEST_DELTA_NAME, PREF_READY_FILENAME_DEFAULT).commit();
                            prefs.edit().putString(PREF_LATEST_FULL_NAME, PREF_READY_FILENAME_DEFAULT).commit();
                        } else {
                            if (downloadFullBuild) {
                                prefs.edit().putString(PREF_LATEST_DELTA_NAME, PREF_READY_FILENAME_DEFAULT).commit();
                            } else {
                                prefs.edit().putString(PREF_LATEST_DELTA_NAME, new File(flashFilename).getName()).commit();
                            }
                        }

                        if (downloadFullBuild) {
                            String fn = config.getPathBase() + latestFullBuild;
                            if (new File(fn).exists()) {
                                boolean directMD5 = latestFullBuildWithUrl.size() == 3;
                                if (checkFullBuildMd5Sum(
                                        (directMD5 ? latestFullBuildWithUrl.get(2) : latestFullFetch),
                                        fn, directMD5)) {
                                    Logger.d("match found (full): " + fn);
                                    prefs.edit().putString(PREF_READY_FILENAME_NAME, fn).commit();
                                    downloadFullBuild = false;
                                } else {
                                    Logger.d("md5sum check failed : " + fn);
                                }
                            }
                        }
                        if (updateAvilable) {
                            if (deltaUpdatePossible) {
                                prefs.edit().putLong(PREF_DOWNLOAD_SIZE, deltaDownloadSize).commit();
                            } else if (downloadFullBuild) {
                                prefs.edit().putLong(PREF_DOWNLOAD_SIZE, fullDownloadSize).commit();
                            }
                        }
                        Logger.d("check donne: latest valid delta update = " + prefs.getString(PREF_LATEST_DELTA_NAME, PREF_READY_FILENAME_DEFAULT) +
                                " : latest full build available = " + prefs.getString(PREF_LATEST_FULL_NAME, PREF_READY_FILENAME_DEFAULT) +
                                " : updateAvilable = " + updateAvilable + " : downloadFullBuild = " + downloadFullBuild);

                        long requiredSpace = getRequiredSpace(deltas, downloadFullBuild);
                        long freeSpace = (new StatFs(config.getPathBase())).getAvailableBytes();
                        Logger.d("requiredSpace = " + requiredSpace + " freeSpace = " + freeSpace);

                        if (freeSpace < requiredSpace) {
                            updateState(STATE_ERROR_DISK_SPACE, null, freeSpace, requiredSpace,
                                    null, null);
                            Logger.d("not enough space!");
                            return;
                        }

                        if (checkOnly == PREF_AUTO_DOWNLOAD_CHECK) {
                            return;
                        }
                        long downloadSize = downloadFullBuild ? fullDownloadSize : deltaDownloadSize;

                        if (!downloadFullBuild && checkOnly > PREF_AUTO_DOWNLOAD_CHECK) {
                            // Download all the files we do not have yet
                            // getFull = false since full download is handled below
                            if (!downloadFiles(deltas, false, downloadSize, force))
                                return;

                            // Reconstruct flashable ZIP
                            if (!applyPatches(deltas, initialFile, initialFileNeedsProcessing))
                                return;

                            // Verify using MD5
                            if (lastDelta.getOut().match(
                                    new File(config.getPathBase() + lastDelta.getOut().getName()),
                                    true,
                                    getMD5Progress(STATE_ACTION_APPLYING_MD5, lastDelta.getOut()
                                            .getName())) == null) {
                                updateState(STATE_ERROR_UNKNOWN, null, null, null, null, null);
                                Logger.d("final verification error");
                                return;
                            }
                            Logger.d("final verification complete");

                            // Cleanup
                            for (DeltaInfo di : deltas) {
                                (new File(config.getPathBase() + di.getUpdate().getName())).delete();
                                (new File(config.getPathBase() + di.getSignature().getName())).delete();
                                if (di != lastDelta)
                                    (new File(config.getPathBase() + di.getOut().getName())).delete();
                            }
                            // we will not delete initialFile until flashing
                            // else people building images and not flashing for 24h will loose
                            // the possibility to do delta updates
                            if (initialFile != null) {
                                if (initialFile.startsWith(config.getPathBase())) {
                                    prefs.edit().putString(PREF_INITIAL_FILE, initialFile).commit();
                                }
                            }
                            prefs.edit().putBoolean(PREF_DELTA_SIGNATURE, true).commit();
                            prefs.edit().putString(PREF_READY_FILENAME_NAME, flashFilename).commit();
                        }
                    }
                    if (downloadFullBuild && checkOnly == PREF_AUTO_DOWNLOAD_FULL) {
                        if (force || networkState.getState()) {
                            String latestFullMd5 = getLatestFullMd5Sum(latestFullFetch);
                            if (latestFullMd5 != null){
                                downloadFullBuild(latestFullFetch, latestFullMd5, latestFullBuild); // download full
                            } else {
                                updateState(STATE_ERROR_DOWNLOAD, null, null, null, null, null);
                                Logger.d("aborting download due to md5sum not found");
                            }
                        } else {
                            updateState(STATE_ERROR_DOWNLOAD, null, null, null, null, null);
                            Logger.d("aborting download due to network state");
                        }
                    }
                } finally {
                    prefs.edit().putLong(PREF_LAST_CHECK_TIME_NAME, System.currentTimeMillis()).commit();
                    stopForeground(true);
                    if (wifiLock.isHeld()) wifiLock.release();
                    if (wakeLock.isHeld()) wakeLock.release();

                    if (isErrorState(state)) {
                        failedUpdateCount++;
                        clearState();
                        if (!userInitiated) {
                            shouldShowErrorNotification();
                        }
                    } else {
                        failedUpdateCount = 0;
                        autoState(userInitiated, checkOnly, true);
                    }
                    updateRunning = false;
                }
            }
        });
    }

    private boolean checkPermissions() {
        if (checkSelfPermission(Manifest.permission.WRITE_EXTERNAL_STORAGE)
                != PackageManager.PERMISSION_GRANTED ||
                checkSelfPermission(Manifest.permission.READ_EXTERNAL_STORAGE)
                != PackageManager.PERMISSION_GRANTED) {
            Logger.d("checkPermissions failed");
            updateState(STATE_ERROR_PERMISSIONS, null, null, null, null, null);
            return false;
        }
        return true;
    }

    private void deleteOldFlashFile(String newFlashFilename) {
        String oldFlashFilename = prefs.getString(PREF_CURRENT_FILENAME_NAME, PREF_READY_FILENAME_DEFAULT);
        Logger.d("delete oldFlashFilename " + oldFlashFilename + " " + newFlashFilename);

        if (oldFlashFilename != PREF_READY_FILENAME_DEFAULT && !oldFlashFilename.equals(newFlashFilename)
                && oldFlashFilename.startsWith(config.getPathBase())) {
            File file = new File(oldFlashFilename);
            if (file.exists()) {
                Logger.d("delete oldFlashFilename " + oldFlashFilename);
                file.delete();
            }
        }
    }

    private void scanImageFiles() {
        // for debugging purposes
        String dataFolder = config.getPathBase();
        File[] contents = new File(dataFolder).listFiles();
        if (contents != null) {
            for (File file : contents) {
                if (file.isFile()) {
                    Logger.d("image file: " + file.getName());
                }
            }
        }
    }

    public SharedPreferences getPrefs() {
        return prefs;
    }

    public Config getConfig() {
        return config;
    }

    private boolean setFlashFilename(String flashFilename) {
        Logger.d("Flash file set: %s", flashFilename);
        File fn = new File(flashFilename);
        if (!fn.exists()) {
            updateState(STATE_ERROR_FLASH_FILE, null, null, null, null, null);
            return false;
        }
        if (!fn.getName().endsWith(".zip")) {
            updateState(STATE_ERROR_FLASH_FILE, null, null, null, null, null);
            return false;
        }
        Logger.d("Set flash possible: %s", flashFilename);
        prefs.edit().putString(PREF_READY_FILENAME_NAME, flashFilename).commit();
        updateState(STATE_ACTION_FLASH_FILE_READY, null, null, null, (new File(flashFilename)).getName(), null);
        return true;
    }

    private void createNotificationChannel() {
        CharSequence name = getString(R.string.channel_name);
        String description = getString(R.string.channel_description);
        int importance = NotificationManager.IMPORTANCE_LOW;
        NotificationChannel channel = new NotificationChannel(NOTIFICATION_CHANNEL_ID, name, importance);
        channel.setDescription(description);
        notificationManager.createNotificationChannel(channel);
    }
}<|MERGE_RESOLUTION|>--- conflicted
+++ resolved
@@ -941,14 +941,8 @@
 
     private boolean isMatchingImage(String fileName) {
         try {
-<<<<<<< HEAD
             Logger.d("Image check for file name: " + fileName);
             if(fileName.endsWith(".zip") && fileName.indexOf(config.getDevice()) != -1) {
-=======
-            if (fileName.endsWith(".zip") && fileName.contains(config.getDevice()) &&
-                    (config.getBuildTypeTag() != null ? fileName.contains(config.getBuildTypeTag()) : false) &&
-                    fileName.startsWith(config.getFileBaseNamePrefix())) {
->>>>>>> a965ae82
                 String[] parts = fileName.split("-");
                 if (parts.length > 1) {
                     Logger.d("isMatchingImage: check " + fileName);
@@ -956,11 +950,7 @@
                     Version current = new Version(config.getAndroidVersion());
                     Version fileVersion = new Version(version);
                     if (fileVersion.compareTo(current) >= 0) {
-<<<<<<< HEAD
-                        Logger.d("Image check: newer version!");
-=======
                         Logger.d("isMatchingImage: ok " + fileName);
->>>>>>> a965ae82
                         return true;
                     }
                 }
@@ -971,13 +961,8 @@
         return false;
     }
 
-<<<<<<< HEAD
     private List<String> getNewestFullBuild() {
         Logger.d("Checking for latest full build");
-=======
-    private String getNewestFullBuild() {
-        Logger.d("Checking for latest full build " + config.getDeviceRelativePath());
->>>>>>> a965ae82
 
         String url = config.getUrlBaseJson();
 
@@ -991,7 +976,6 @@
             object = new JSONObject(buildData);
             JSONArray updatesList = object.getJSONArray("response");
             String latestBuild = null;
-<<<<<<< HEAD
             String urlOverride = null;
             String md5Override = null;
             for (int i = 0; i < updatesList.length(); i++) {
@@ -1014,22 +998,6 @@
                     if (urlOvr != null && urlOvr != "") {
                         urlOverride = urlOvr;
                         Logger.d("url= " + urlOverride);
-=======
-            long latestTimestamp = 0;
-            while (nextKey.hasNext()) {
-                String key = nextKey.next();
-                if (key.equals(config.getDeviceRelativePath())) {
-                    JSONArray builds = object.getJSONArray(key);
-                    for (int i = 0; i < builds.length(); i++) {
-                        JSONObject build = builds.getJSONObject(i);
-                        String fileName = new File(build.getString("filename")).getName();
-                        long timestamp = build.getLong("timestamp");
-                        // latest build can have a larger micro version then what we run now
-                        if (isMatchingImage(fileName) && timestamp>latestTimestamp) {
-                            latestBuild = fileName;
-                            latestTimestamp = timestamp;
-                        }
->>>>>>> a965ae82
                     }
                     if (md5Ovr != null && md5Ovr != "") {
                         md5Override = md5Ovr;
@@ -1967,7 +1935,7 @@
     }
 
     private boolean isSupportedVersion() {
-        return config.isOfficialVersion() || config.isGappsDevice() || config.isMicroGDevice();
+        return config.isOfficialVersion();
     }
 
     private int getAutoDownloadValue() {
@@ -2164,7 +2132,6 @@
                                         delta = null;
                                     }
                                 }
-<<<<<<< HEAD
 
                                 // We didn't get a delta or a delta_revoked - end of
                                 // the delta availability chain
@@ -2172,15 +2139,6 @@
                                     break;
                             }
 
-=======
-
-                                // We didn't get a delta or a delta_revoked - end of
-                                // the delta availability chain
-                                if (delta == null)
-                                    break;
-                            }
-
->>>>>>> a965ae82
                             Logger.d("delta --> [%s]", delta.getOut().getName());
                             fetch = String.format(Locale.ENGLISH, "%s%s.delta",
                                     config.getUrlBaseDelta(), delta
